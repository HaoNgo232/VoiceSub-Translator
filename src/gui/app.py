import tkinter as tk
from tkinter import messagebox
import sys
import os
<<<<<<< HEAD
import shutil
from pathlib import Path
from concurrent.futures import ThreadPoolExecutor
=======
>>>>>>> c7542eca

# Thêm thư mục gốc vào đường dẫn Python
sys.path.insert(0, os.path.abspath(os.path.join(os.path.dirname(__file__), '../..')))

def main():
    """Chạy ứng dụng chính"""
    # Import trong hàm để tránh vòng lặp
    from src.gui.components.main_app import SubtitleApp
    
    root = tk.Tk()
    try:
        SubtitleApp(root)
        root.mainloop()
    except Exception as e:
        messagebox.showerror("Lỗi khởi động", f"Không thể khởi động ứng dụng: {str(e)}")
        root.destroy()
    
<<<<<<< HEAD
def clone_subtitles(self):
    """Sao chép toàn bộ file .srt từ input sang output, giữ nguyên cấu trúc thư mục"""
    if not self.input_folder_var.get():
        messagebox.showerror("Lỗi", "Vui lòng chọn thư mục đầu vào")
        return
    if not self.output_folder_var.get():
        messagebox.showerror("Lỗi", "Vui lòng chọn thư mục đầu ra")
        return

    input_folder = Path(self.input_folder_var.get())
    output_folder = Path(self.output_folder_var.get())

    def copy_file(src: Path) -> None:
        rel_path = src.relative_to(input_folder)
        dest_path = output_folder / rel_path
        dest_path.parent.mkdir(parents=True, exist_ok=True)
        shutil.copy2(src, dest_path)

    subtitles = list(input_folder.rglob("*.srt"))
    with ThreadPoolExecutor() as executor:
        list(executor.map(copy_file, subtitles))

    messagebox.showinfo(
        "Thành công",
        f"Đã sao chép {len(subtitles)} file phụ đề .srt sang thư mục output!",
    )

=======
>>>>>>> c7542eca
if __name__ == "__main__":
    main()<|MERGE_RESOLUTION|>--- conflicted
+++ resolved
@@ -2,12 +2,10 @@
 from tkinter import messagebox
 import sys
 import os
-<<<<<<< HEAD
 import shutil
 from pathlib import Path
 from concurrent.futures import ThreadPoolExecutor
-=======
->>>>>>> c7542eca
+
 
 # Thêm thư mục gốc vào đường dẫn Python
 sys.path.insert(0, os.path.abspath(os.path.join(os.path.dirname(__file__), '../..')))
@@ -25,7 +23,7 @@
         messagebox.showerror("Lỗi khởi động", f"Không thể khởi động ứng dụng: {str(e)}")
         root.destroy()
     
-<<<<<<< HEAD
+
 def clone_subtitles(self):
     """Sao chép toàn bộ file .srt từ input sang output, giữ nguyên cấu trúc thư mục"""
     if not self.input_folder_var.get():
@@ -53,7 +51,5 @@
         f"Đã sao chép {len(subtitles)} file phụ đề .srt sang thư mục output!",
     )
 
-=======
->>>>>>> c7542eca
 if __name__ == "__main__":
     main()