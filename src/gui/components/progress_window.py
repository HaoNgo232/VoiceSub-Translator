import tkinter as tk
from tkinter import ttk

class ProgressWindow:
    """Cửa sổ hiển thị tiến trình xử lý"""
    
    def __init__(self, parent):
        # Tạo dialog
        self.dialog = tk.Toplevel(parent)
        self.dialog.title("Đang xử lý...")
        self.dialog.geometry("400x150")
        self.dialog.transient(parent)
        self.dialog.grab_set()
        
        # Tạo các thành phần
        main_frame = ttk.Frame(self.dialog, padding="10")
        main_frame.pack(fill=tk.BOTH, expand=True)
        
        # Trạng thái
        self.status_var = tk.StringVar(value="Đang chuẩn bị...")
        ttk.Label(main_frame, textvariable=self.status_var).pack(pady=(0, 10))
        
        # Tiến trình
        self.progress = ttk.Progressbar(main_frame, mode="determinate", length=350)
        self.progress.pack(pady=(0, 10))
        
        # Thông tin tiến trình
        self.progress_var = tk.StringVar(value="0/0")
        ttk.Label(main_frame, textvariable=self.progress_var).pack()
        
        # Ngăn đóng cửa sổ
        self.dialog.protocol("WM_DELETE_WINDOW", lambda: None)
        
        # Cập nhật giao diện
        self.dialog.update()

    def update(self, current: int, total: int, status: str = ""):
        """Cập nhật trạng thái tiến trình"""

        def _update():
            if status:
                self.status_var.set(status)
            self.progress_var.set(f"{current}/{total}")
            self.progress["value"] = (current / total) * 100

        self.dialog.after(0, _update)

    def close(self):
        """Đóng cửa sổ tiến trình"""
<<<<<<< HEAD
        self.dialog.after(0, self.dialog.destroy)
=======
        # Sử dụng after để đảm bảo gọi hủy cửa sổ trong main thread
        self.dialog.after(0, self.dialog.destroy)

    # Hỗ trợ sử dụng ProgressWindow như một context manager
    def __enter__(self):
        return self

    def __exit__(self, exc_type, exc_val, exc_tb):
        self.close()
        # Không chặn ngoại lệ (để xử lý bên ngoài nếu cần)
        return False
>>>>>>> d6443bfd
<|MERGE_RESOLUTION|>--- conflicted
+++ resolved
@@ -47,9 +47,7 @@
 
     def close(self):
         """Đóng cửa sổ tiến trình"""
-<<<<<<< HEAD
-        self.dialog.after(0, self.dialog.destroy)
-=======
+
         # Sử dụng after để đảm bảo gọi hủy cửa sổ trong main thread
         self.dialog.after(0, self.dialog.destroy)
 
@@ -61,4 +59,3 @@
         self.close()
         # Không chặn ngoại lệ (để xử lý bên ngoài nếu cần)
         return False
->>>>>>> d6443bfd
