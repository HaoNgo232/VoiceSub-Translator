--- conflicted
+++ resolved
@@ -154,7 +154,7 @@
                                    width=10)
         device_combo.grid(row=2, column=1, sticky=tk.W, padx=5)
 
-<<<<<<< HEAD
+
         # Max workers
         ttk.Label(transcription_frame, text="Max Workers:").grid(row=2, column=2, sticky=tk.W, padx=(10, 0))
         default_workers = os.cpu_count() or 1
@@ -163,7 +163,7 @@
                                  textvariable=self.max_workers_var, width=5)
         worker_spin.grid(row=2, column=3, sticky=tk.W, padx=5)
         
-=======
+
         # Cấu hình dịch
         translation_frame = ttk.LabelFrame(main_frame, text="Cấu hình dịch", padding="5")
         translation_frame.grid(row=2, column=0, columnspan=2, sticky=(tk.W, tk.E), pady=5)
@@ -190,7 +190,7 @@
         )
         service_combo.grid(row=0, column=3, sticky=tk.W, padx=5)
 
->>>>>>> d6443bfd
+
         # Phần quản lý prompts
         prompt_frame = ttk.LabelFrame(main_frame, text="Quản lý Prompts", padding="5")
 
@@ -329,28 +329,7 @@
             
         # Tạo cửa sổ tiến trình
         progress_window = ProgressWindow(self.root)
-<<<<<<< HEAD
-        # Tạo processor
-        processor = SubtitleProcessor(progress_window.update)
-        # Chạy xử lý trong thread riêng
-        def process():
-            try:
-                output_folder = None if self.save_same_folder_var.get() else self.output_folder_var.get()
-                processor.process_videos(
-                    self.input_folder_var.get(),
-                    output_folder,
-                    generate=True,
-                    translate=False,
-                    engine=engine,
-                    model_name=model_name,
-                    device=self.device_var.get(),
-                    compute_type=self.compute_type_var.get(),
-                    max_workers=self.max_workers_var.get()
-                )
-                progress_window.close()
-                messagebox.showinfo("Thành công", "Đã tạo phụ đề cho tất cả video!")
-            except Exception as e:
-=======
+
         thread_started = False
         try:
             # Tạo processor
@@ -370,6 +349,7 @@
                             model_name=model_name,
                             device=self.device_var.get(),
                             compute_type=self.compute_type_var.get()
+                            max_workers=self.max_workers_var.get()
                         )
                         self.root.after(0, lambda: messagebox.showinfo("Thành công", "Đã tạo phụ đề cho tất cả video!"))
                     except Exception as e:
@@ -381,7 +361,7 @@
             messagebox.showerror("Lỗi", str(e))
         finally:
             if not thread_started:
->>>>>>> d6443bfd
+
                 progress_window.close()
         
     def translate_subtitles(self):
@@ -423,14 +403,11 @@
                     output_folder,
                     generate=False,
                     translate=True,
-<<<<<<< HEAD
+
                     target_lang="vi",
                     service="novita",
                     max_workers=self.max_workers_var.get()
-=======
-                    target_lang=target_lang,
-                    service=service
->>>>>>> d6443bfd
+
                 )
                 self.root.after(0, lambda: messagebox.showinfo("Thành công", "Đã dịch xong phụ đề"))
             except Exception as e:
